<!--
  - @copyright Copyright (c) 2019 Georg Ehrke <oc.list@georgehrke.com>
<<<<<<< HEAD
  - @copyright Copyright (c) 2022 Informatyka Boguslawski sp. z o.o. sp.k., http://www.ib.pl/
=======
  -
>>>>>>> b441d311
  - @author Georg Ehrke <oc.list@georgehrke.com>
  - @author Richard Steinmetz <richard@steinmetz.cloud>
  -
  - @license AGPL-3.0-or-later
  -
  - This program is free software: you can redistribute it and/or modify
  - it under the terms of the GNU Affero General Public License as
  - published by the Free Software Foundation, either version 3 of the
  - License, or (at your option) any later version.
  -
  - This program is distributed in the hope that it will be useful,
  - but WITHOUT ANY WARRANTY; without even the implied warranty of
  - MERCHANTABILITY or FITNESS FOR A PARTICULAR PURPOSE. See the
  - GNU Affero General Public License for more details.
  -
  - You should have received a copy of the GNU Affero General Public License
  - along with this program. If not, see <http://www.gnu.org/licenses/>.
  -
  -->

<template>
	<AppNavigationItem class="app-navigation-entry-new-calendar"
		:class="{'app-navigation-entry-new-calendar--open': isOpen}"
		:title="$t('calendar', 'New calendar')"
		:menu-open.sync="isOpen"
		@click.prevent.stop="toggleDialog">
		<template #icon>
			<Plus :size="20" />
		</template>
		<template #actions>
			<ActionButton v-if="showCreateCalendarLabel"
				@click.prevent.stop="openCreateCalendarInput">
				<template #icon>
					<CalendarBlank :size="20" decorative />
				</template>
				{{ $t('calendar', 'New calendar') }}
			</ActionButton>
			<ActionInput v-if="showCreateCalendarInput"
				:aria-label="$t('calendar', 'Name for new calendar')"
				@submit.prevent.stop="createNewCalendar">
				<template #icon>
					<CalendarBlank :size="20" decorative />
				</template>
			</ActionInput>
			<ActionText v-if="showCreateCalendarSaving"
				icon="icon-loading-small">
				<!-- eslint-disable-next-line no-irregular-whitespace -->
				{{ $t('calendar', 'Creating calendar …') }}
			</ActionText>

			<ActionButton v-if="showCreateCalendarTaskListLabel"
				@click.prevent.stop="openCreateCalendarTaskListInput">
				<template #icon>
					<CalendarCheck :size="20" decorative />
				</template>
				{{ $t('calendar', 'New calendar with task list') }}
			</ActionButton>
			<ActionInput v-if="showCreateCalendarTaskListInput"
				:aria-label="$t('calendar', 'Name for new calendar')"
				@submit.prevent.stop="createNewCalendarTaskList">
				<template #icon>
					<CalendarCheck :size="20" decorative />
				</template>
			</ActionInput>
			<ActionText v-if="showCreateCalendarTaskListSaving"
				icon="icon-loading-small">
				<!-- eslint-disable-next-line no-irregular-whitespace -->
				{{ $t('calendar', 'Creating calendar …') }}
			</ActionText>

			<ActionButton v-if="showCreateSubscriptionLabel && canSubscribeLink"
				@click.prevent.stop="openCreateSubscriptionInput">
				<template #icon>
					<LinkVariant :size="20" decorative />
				</template>
				{{ $t('calendar', 'New subscription from link (read-only)') }}
			</ActionButton>
			<ActionInput v-if="showCreateSubscriptionInput"
				:aria-label="$t('calendar', 'Name for new calendar')"
				@submit.prevent.stop="createNewSubscription">
				<template #icon>
					<LinkVariant :size="20" decorative />
				</template>
			</ActionInput>
			<ActionText v-if="showCreateSubscriptionSaving"
				icon="icon-loading-small">
				<!-- eslint-disable-next-line no-irregular-whitespace -->
				{{ $t('calendar', 'Creating subscription …') }}
			</ActionText>
		</template>
	</AppNavigationItem>
</template>

<script>
import ActionButton from '@nextcloud/vue/dist/Components/NcActionButton.js'
import ActionInput from '@nextcloud/vue/dist/Components/NcActionInput.js'
import ActionText from '@nextcloud/vue/dist/Components/NcActionText.js'
import AppNavigationItem from '@nextcloud/vue/dist/Components/NcAppNavigationItem.js'
import {
	showError,
} from '@nextcloud/dialogs'

import { uidToHexColor } from '../../../utils/color.js'

import CalendarBlank from 'vue-material-design-icons/CalendarBlank.vue'
import CalendarCheck from 'vue-material-design-icons/CalendarCheck.vue'
import LinkVariant from 'vue-material-design-icons/LinkVariant.vue'
import Plus from 'vue-material-design-icons/Plus.vue'
import { mapState } from 'vuex'

export default {
	name: 'CalendarListNew',
	components: {
		ActionButton,
		ActionInput,
		ActionText,
		AppNavigationItem,
		CalendarBlank,
		CalendarCheck,
		LinkVariant,
		Plus,
	},
	data() {
		return {
			// Open state
			isOpen: false,
			// New calendar
			showCreateCalendarLabel: true,
			showCreateCalendarInput: false,
			showCreateCalendarSaving: false,
			// New calendar with task list
			showCreateCalendarTaskListLabel: true,
			showCreateCalendarTaskListInput: false,
			showCreateCalendarTaskListSaving: false,
			// New subscription
			showCreateSubscriptionLabel: true,
			showCreateSubscriptionInput: false,
			showCreateSubscriptionSaving: false,
		}
	},
	computed: {
		...mapState({
			canSubscribeLink: state => state.settings.canSubscribeLink,
		}),
	},
	watch: {
		isOpen() {
			if (this.isOpen) {
				return
			}

			this.closeMenu()
		},
	},
	methods: {
		/**
		 * Opens the Actions menu when clicking on the main item label
		 */
		toggleDialog() {
			this.isOpen = !this.isOpen
		},
		/**
		 * Opens the create calendar input
		 */
		openCreateCalendarInput() {
			this.showCreateCalendarLabel = false
			this.showCreateCalendarInput = true
			this.showCreateCalendarSaving = false

			this.showCreateCalendarTaskListLabel = true
			this.showCreateCalendarTaskListInput = false

			this.showCreateSubscriptionLabel = true
			this.showCreateSubscriptionInput = false
		},
		/**
		 * Opens the create calendar with task list input
		 */
		openCreateCalendarTaskListInput() {
			this.showCreateCalendarTaskListLabel = false
			this.showCreateCalendarTaskListInput = true
			this.showCreateCalendarTaskListSaving = false

			this.showCreateCalendarLabel = true
			this.showCreateCalendarInput = false

			this.showCreateSubscriptionLabel = true
			this.showCreateSubscriptionInput = false
		},
		/**
		 * Opens the create subscription input
		 */
		openCreateSubscriptionInput() {
			this.showCreateSubscriptionLabel = false
			this.showCreateSubscriptionInput = true
			this.showCreateSubscriptionSaving = false

			this.showCreateCalendarLabel = true
			this.showCreateCalendarInput = false

			this.showCreateCalendarTaskListLabel = true
			this.showCreateCalendarTaskListInput = false
		},
		/**
		 * Creates a new calendar
		 *
		 * @param {Event} event The submit event
		 */
		async createNewCalendar(event) {
			this.showCreateCalendarInput = false
			this.showCreateCalendarSaving = true

			const displayName = event.target.querySelector('input[type=text]').value

			try {
				await this.$store.dispatch('appendCalendar', {
					displayName,
					color: uidToHexColor(displayName),
				})
			} catch (error) {
				console.debug(error)
				showError(this.$t('calendar', 'An error occurred, unable to create the calendar.'))
			} finally {
				this.showCreateCalendarSaving = false
				this.showCreateCalendarLabel = true
				this.isOpen = false
				this.closeMenu()
			}
		},
		/**
		 * Creates a new calendar with task list
		 *
		 * @param {Event} event The submit event
		 */
		async createNewCalendarTaskList(event) {
			this.showCreateCalendarTaskListInput = false
			this.showCreateCalendarTaskListSaving = true

			const displayName = event.target.querySelector('input[type=text]').value

			try {
				await this.$store.dispatch('appendCalendar', {
					displayName,
					color: uidToHexColor(displayName),
					components: ['VEVENT', 'VTODO'],
				})
			} catch (error) {
				console.debug(error)
				showError(this.$t('calendar', 'An error occurred, unable to create the calendar.'))
			} finally {
				this.showCreateCalendarTaskListSaving = false
				this.showCreateCalendarTaskListLabel = true
				this.isOpen = false
				this.closeMenu()
			}
		},
		/**
		 * Creates a new subscription
		 *
		 * @param {Event} event The submit event
		 */
		async createNewSubscription(event) {
			this.showCreateSubscriptionInput = false
			this.showCreateSubscriptionSaving = true

			const link = event.target.querySelector('input[type=text]').value
			let url
			let hostname
			try {
				url = new URL(link)
				hostname = url.hostname
			} catch (error) {
				console.error(error)
				showError(this.$t('calendar', 'Please enter a valid link (starting with http://, https://, webcal://, or webcals://)'))
				return
			}

			try {
				await this.$store.dispatch('appendSubscription', {
					displayName: hostname,
					color: uidToHexColor(link),
					source: link,
				})
			} catch (error) {
				console.debug(error)
				showError(this.$t('calendar', 'An error occurred, unable to create the calendar.'))
			} finally {
				this.showCreateSubscriptionSaving = false
				this.showCreateSubscriptionLabel = true
				this.isOpen = false
				this.closeMenu()
			}
		},
		/**
		 * This resets the actions on close of menu
		 */
		closeMenu() {
			this.showCreateCalendarLabel = true
			this.showCreateCalendarInput = false
			this.showCreateCalendarSaving = false
			this.showCreateCalendarTaskListLabel = true
			this.showCreateCalendarTaskListInput = false
			this.showCreateCalendarTaskListSaving = false
			this.showCreateSubscriptionLabel = true
			this.showCreateSubscriptionInput = false
			this.showCreateSubscriptionSaving = false
		},
	},
}
</script><|MERGE_RESOLUTION|>--- conflicted
+++ resolved
@@ -1,10 +1,7 @@
 <!--
   - @copyright Copyright (c) 2019 Georg Ehrke <oc.list@georgehrke.com>
-<<<<<<< HEAD
   - @copyright Copyright (c) 2022 Informatyka Boguslawski sp. z o.o. sp.k., http://www.ib.pl/
-=======
-  -
->>>>>>> b441d311
+  -
   - @author Georg Ehrke <oc.list@georgehrke.com>
   - @author Richard Steinmetz <richard@steinmetz.cloud>
   -
